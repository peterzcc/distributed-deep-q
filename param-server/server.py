import argparse

<<<<<<< HEAD
from flask import Flask, Response, jsonify, request, render_template
=======
from flask import Flask, Response, request
>>>>>>> 83a82c05
from barista import messaging
from redis import Redis
import redis_collections as redisC
import numpy as np

from caffe import SGDSolver

# Global settings, only set once, when the server is started
step_size = 0.0
rmsprop_decay = 0.9
update_fn = None

app = Flask(__name__)


def apply_descent(model_name, updates, weight=1, scale=None, fn=lambda x: x):
    """ Applies an update to the model parameters.

    Args:
        model_name: key for the model in the redis server
        updates: dict-like container of updates (must be subset of model)
        weight:  int or float by which the update is multiplied
        scale:   dict-like container of normalization factors by which to scale
                 individual elements of the updates (a la Adagrad or RMSProp)
        fn:     function to apply to scale
    """
    model = redisC.Dict(key="centralModel")
    if scale is None:
        for key in updates:
            model[key] = [model[key][i] - weight*updates[key][i]
                          for i in range(len(updates[key]))]
    else:
        for key in updates:
            model[key] = [model[key][i] - weight*updates[key][i]/fn(scale[key][i])
                          for i in range(len(updates[key]))]


def sgd_update(updateParams):
    print "[SGD UPDATE]"
    apply_descent("centralModel", updateParams, weight=step_size)


def rmsprop_update(updateParams):
    print "[RMSPROP UPDATE]"
    rmsprop = redisC.Dict(key="rmsprop")
    if not rmsprop:
        for k in updateParams:
            params = []
            for i in range(len(updateParams[k])):
                params.append(updateParams[k][i]**2)
            rmsprop[k] = params
    else:
        for k in updateParams:
            rmsprop[k] = [rmsprop_decay * rmsprop[k][i] +
                          (1-rmsprop_decay) * updateParams[k][i]**2
                          for i in range(len(updateParams[k]))]

    apply_descent("centralModel", updateParams,
                  weight=step_size, scale=rmsprop,
                  fn=lambda x: np.sqrt(x+1e-8))


def adagrad_update(updateParams):
    print "[ADAGRAD UPDATE]"
    adagrad = redisC.Dict(key="adagrad")
    if not adagrad:
        for k in updateParams:
            params = []
            for i in range(len(updateParams[k])):
                params.append(updateParams[k][i]**2)
            adagrad[k] = params
    else:
        for k in updateParams:
            adagrad[k] = [adagrad[k][i] + updateParams[k][i]**2
                          for i in range(len(updateParams[k]))]

    apply_descent("centralModel", updateParams,
                  weight=step_size, scale=adagrad,
                  fn=lambda x: np.sqrt(x+1e-8))


@app.route("/")
def hello():
    return "Param Server"
    
@app.route("/current_status")
def get_current_status():
    return render_template('current_status.html')

@app.route("/api/v1/status_data", methods=['GET'])
def get_current_data():
    d = {"a":"B", "c":"d"}
    return jsonify(d)


@app.route('/api/v1/latest_model', methods=['GET'])
def get_model_params():
    # assuming the return message would be a string(of bytes)
    model = redisC.Dict(key="centralModel")
    print "Qconv1 norm", np.linalg.norm(model['Qconv1'][0])
    m = messaging.create_message(dict(model), compress=False)
    # pdb.set_trace()
    return Response(m, status=200)


@app.route('/api/v1/update_model', methods=['POST'])
def update_params():
    updateParams = messaging.load_gradient_message(request.data)
    print "Grad. Qconv1 norm", np.linalg.norm(updateParams['Qconv1'][0])
    update_fn(updateParams)
    return Response("Updated", status=200)


@app.route('/api/v1/clear_model', methods=['GET'])
def clear_params():
    model = redisC.Dict(key="centralModel")
    model.clear()
    return Response("Cleared", status=200)


def initParams(solver_filename, reset=True):
    redisInstance = Redis(host='localhost', port=6379, db=0)
    model = redisC.Dict(redis=redisInstance, key="centralModel")
    rmsprop = redisC.Dict(redis=redisInstance, key="rmsprop")
    adagrad = redisC.Dict(redis=redisInstance, key="adagrad")

    if reset:
        model.clear()
        rmsprop.clear()
        adagrad.clear()

        # Instantiate model parameters according to initialization
        # scheme specified in .prototxt file
        solver = SGDSolver(solver_filename,)
        for name in solver.net.params:
            parameters = solver.net.params[name]
            init = []
            for i in range(len(parameters)):
                init.append(np.array(parameters[i].data, dtype='float32'))
            model[name] = init

        print
        print "[Redis Collection]: Initialized the following parameters:"
        for key in model.keys():
            print "  - " + key + ' (%d parameters)' % len(model[key])

    else:
        solver = SGDSolver(solver_filename,)
        for name in solver.net.params:
            parameters = solver.net.params[name]
            assert(name in model.keys() and
                   len(model[name]) == len(parameters),
                   "Model in Redis database does not match specified solver.")


def get_args():
    parser = argparse.ArgumentParser()
    parser.add_argument("solver")
    parser.add_argument("--reset", action="store_true")
    parser.add_argument("--update", choices=['adagrad', 'rmsprop', 'sgd'],
                        default='rmsprop')
    parser.add_argument("--stepsize", type=float, default=1e-3)
    parser.add_argument("--rmsprop_decay", type=float, default=0.9)

    args = parser.parse_args()
    return args


if __name__ == "__main__":
    args = get_args()

    # Initialize global settings
    step_size = args.stepsize
    if args.update == "sgd":
        update_fn = sgd_update
    elif args.update == "rmsprop":
        update_fn = rmsprop_update
        rmsprop_decay = args.rmsprop_decay
    elif args.update == "adagrad":
        update_fn = adagrad_update

    initParams(args.solver, reset=args.reset)
    app.run(debug=True, port=5500)<|MERGE_RESOLUTION|>--- conflicted
+++ resolved
@@ -1,15 +1,9 @@
-import argparse
-
-<<<<<<< HEAD
 from flask import Flask, Response, jsonify, request, render_template
-=======
-from flask import Flask, Response, request
->>>>>>> 83a82c05
 from barista import messaging
 from redis import Redis
 import redis_collections as redisC
 import numpy as np
-
+import argparse
 from caffe import SGDSolver
 
 # Global settings, only set once, when the server is started
