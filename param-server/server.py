from flask import Flask, Response, jsonify, request, render_template
from barista import messaging
from redis import Redis
import redis_collections as redisC
import numpy as np
import argparse
from caffe import SGDSolver
from werkzeug.contrib.profiler import ProfilerMiddleware

# Constants
MODEL_NAME = "centralModel"

# Global settings, only set once, when the server is started
redisInstance = None
snapshot_frequency = None
special_update_period = 2
learning_rate = 0.0
rmsprop_decay = 0.9
update_fn = None

app = Flask(__name__)

def get_snapshot_name(iteration):
    return MODEL_NAME + "-%06d" % iteration


def is_tracked_param(name):
    return name[0] == 'Q'


def apply_descent(model_name, updates, weight=1, scale=None, fn=lambda x: x):
    """ Applies an update to the model parameters.

    Args:
        model_name: key for the model in the redis server
        updates: dict-like container of updates (must be subset of model)
        weight:  int or float by which the update is multiplied
        scale:   dict-like container of normalization factors by which to scale
                 individual elements of the updates (a la Adagrad or RMSProp)
        fn:     function to apply to scale
    """
    iteration = int(redisInstance.get("iteration"))

    model = redisC.Dict(key=model_name, redis=redisInstance)
    prev_model = dict(model)

    if scale is None:
        for key in updates:
            model[key] = [prev_model[key][i] - weight*updates[key][i]
                          for i in range(len(updates[key]))]
    else:
        for key in updates:
            model[key] = [prev_model[key][i] - weight*updates[key][i]/fn(scale[key][i])
                          for i in range(len(updates[key]))]

    if iteration % snapshot_frequency == 0:
        snapshot_name = get_snapshot_name(iteration)
        snapshot = redisC.Dict(key=snapshot_name)
        for key in model:
            snapshot[key] = model[key]
        print "[SNAPSHOT] Model snapshot saved:", snapshot_name


def sgd_update(updateParams):
    print "[SGD UPDATE]"
    apply_descent(MODEL_NAME, updateParams, weight=learning_rate)


def rmsprop_update(updateParams):
    print "[RMSPROP UPDATE]"
    rmsprop = redisC.Dict(key="rmsprop", redis=redisInstance)
    d_rmsprop = dict(rmsprop)
    if not rmsprop:
        for k in updateParams:
            params = []
            for i in range(len(updateParams[k])):
                params.append(updateParams[k][i]**2)
            rmsprop[k] = params
            d_rmsprop = dict(rmsprop)
    else:
        for k in updateParams:
            rmsprop[k] = [rmsprop_decay * d_rmsprop[k][i] +
                          (1-rmsprop_decay) * updateParams[k][i]**2
                          for i in range(len(updateParams[k]))]

    apply_descent("centralModel", updateParams,
                  weight=learning_rate, scale=d_rmsprop,
                  fn=lambda x: np.sqrt(x+1e-8))


def adagrad_update(updateParams):
    print "[ADAGRAD UPDATE]"
    adagrad = redisC.Dict(key="adagrad")
    if not adagrad:
        for k in updateParams:
            params = []
            for i in range(len(updateParams[k])):
                params.append(updateParams[k][i]**2)
            adagrad[k] = params
    else:
        for k in updateParams:
            adagrad[k] = [adagrad[k][i] + updateParams[k][i]**2
                          for i in range(len(updateParams[k]))]

    apply_descent(MODEL_NAME, updateParams,
                  weight=learning_rate, scale=adagrad,
                  fn=lambda x: np.sqrt(x+1e-8))


def special_update_transform_model(model):
    """ For Distributed Deep Q, this involves copying the Q network to P.
    """
    updates = []
    for key in model:
        if key[0] == 'Q':
            pkey = 'P'+key[1:]
            updates.append((pkey, model[key]))

    model.update(updates)
    return model


@app.route("/")
def hello():
    return "Param Server"


@app.route("/current_status")
def get_current_status():
    return render_template('current_status.html')


@app.route("/api/v1/status_data", methods=['GET'])
def get_current_data():
    d = {"a":"B", "c":"d"}
    return jsonify(d)


@app.route('/api/v1/latest_model', methods=['GET'])
def get_model_params():
    iteration = int(redisInstance.get("iteration"))
    model = dict(redisC.Dict(key=MODEL_NAME))
    # print "Qconv1 norm", np.linalg.norm(model['Qconv1'][0])
    # TODO: Eliminate data duplication for improved efficiency

    if iteration % special_update_period == 0:
        special_update_transform_model(model)

    print "Parameters sent:", ", ".join(model.keys())
    m = messaging.create_message(model, compress=False)
    # pdb.set_trace()
    return Response(m, status=200)


@app.route('/api/v1/update_model', methods=['POST'])
def update_params():
    updateParams = messaging.load_gradient_message(request.data)
    # print "Grad. Qconv1 norm", np.linalg.norm(updateParams['Qconv1'][0])
    redisInstance.incr("iteration")
    iteration = int(redisInstance.get("iteration"))
    print "Iteration", iteration
    update_fn(updateParams)

    return Response("Updated", status=200)


@app.route('/api/v1/clear_model', methods=['GET'])
def clear_params():
    model = redisC.Dict(key=MODEL_NAME)
    model.clear()
    return Response("Cleared", status=200)


def initParams(solver_filename, reset=True):
    global redisInstance
    redisInstance = Redis(host='localhost', port=6379, db=0)
    model = redisC.Dict(redis=redisInstance, key=MODEL_NAME)
    rmsprop = redisC.Dict(redis=redisInstance, key="rmsprop")
    adagrad = redisC.Dict(redis=redisInstance, key="adagrad")

    if reset:
<<<<<<< HEAD
        # TODO: clear average reward

        for name in redisInstance.keys("centralModel*"):
            model = redisC.Dict(redis=redisInstance, key=name)
            model.clear()
=======
        # Remove all previously saved snapshots from redis
        for name in redisInstance.keys(MODEL_NAME+"-*"):
            snapshot = redisC.Dict(redis=redisInstance, key=name)
            snapshot.clear()
>>>>>>> 645a5de6

        model.clear()
        rmsprop.clear()
        adagrad.clear()
        redisInstance.set("iteration", 0)

        # Instantiate model parameters according to initialization
        # scheme specified in .prototxt file
        solver = SGDSolver(solver_filename,)
        for name in solver.net.params:
            if is_tracked_param(name):
                parameters = solver.net.params[name]
                init = []
                for i in range(len(parameters)):
                    init.append(np.array(parameters[i].data, dtype='float32'))
                model[name] = init

        print
        print "[Redis Collection]: Initialized the following parameters:"
        for key in model.keys():
            print "  - " + key + ' (%d parameters)' % len(model[key])

    else:
        solver = SGDSolver(solver_filename,)
        for name in solver.net.params:
            parameters = solver.net.params[name]
            assert(name in model.keys() and
                   len(model[name]) == len(parameters) and
                   "Model in Redis database does not match specified solver.")


def get_args():
    parser = argparse.ArgumentParser()
    parser.add_argument("solver", help="Prototxt file defining solver")
    parser.add_argument("--reset", action="store_true",
                        help="Start training brand new model")
    parser.add_argument("--update", choices=['adagrad', 'rmsprop', 'sgd'],
                        default='rmsprop',
                        help="Choose type of gradient update")
    parser.add_argument("--lr", type=float, default=1e-4,
                        help="Base learning rate for updates")
    parser.add_argument("--rmsprop_decay", type=float, default=0.9,
                        help="Decay rate for moving average in RMSProp")
    parser.add_argument("--snapshot-freq", '-s', type=int, default=500,
                        help="Number of iterations between snapshots")
    parser.add_argument("--special-update", type=int, default=10,
                        help="Number of iterations between special updates")
    parser.add_argument("--profile", action="store_true")

    args = parser.parse_args()
    return args


if __name__ == "__main__":
    args = get_args()

    # Initialize global settings
    learning_rate = args.lr
    snapshot_frequency = args.snapshot_freq
    special_update_period = args.special_update
    if args.update == "sgd":
        update_fn = sgd_update
    elif args.update == "rmsprop":
        update_fn = rmsprop_update
        rmsprop_decay = args.rmsprop_decay
    elif args.update == "adagrad":
        update_fn = adagrad_update

    initParams(args.solver, reset=args.reset)

    if args.profile:
        app.config['PROFILE'] = True
        app.wsgi_app = ProfilerMiddleware(app.wsgi_app, restrictions=[30])

    app.run(debug=True, port=5500)<|MERGE_RESOLUTION|>--- conflicted
+++ resolved
@@ -179,18 +179,10 @@
     adagrad = redisC.Dict(redis=redisInstance, key="adagrad")
 
     if reset:
-<<<<<<< HEAD
-        # TODO: clear average reward
-
-        for name in redisInstance.keys("centralModel*"):
-            model = redisC.Dict(redis=redisInstance, key=name)
-            model.clear()
-=======
         # Remove all previously saved snapshots from redis
         for name in redisInstance.keys(MODEL_NAME+"-*"):
             snapshot = redisC.Dict(redis=redisInstance, key=name)
             snapshot.clear()
->>>>>>> 645a5de6
 
         model.clear()
         rmsprop.clear()
