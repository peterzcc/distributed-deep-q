--- conflicted
+++ resolved
@@ -25,7 +25,7 @@
 def update_params():
   updateParams = messaging.load_gradient_message(request.data, compressed = False)
   print updateParams['Qconv1'][0]
-  update(updateParams)
+  SGDUpdate(updateParams)
   return Response("Updated", status=200)
 
 @app.route('/api/v1/clear_model', methods=['POST'])
@@ -37,14 +37,10 @@
 def SGDUpdate(params):
   # get model stored in redis
   model = redisC.Dict(key="centralModel")
-<<<<<<< HEAD
-  model.update(params)
-  return
-=======
-	for k in model:
-		model[k] -= SGD_ALPHA*params[k]
+  for k in model:
+    for i in range(len(model[k])):
+      model[k][i] -= SGD_ALPHA*params[k][i]
   return 
->>>>>>> 633c9f7c
 
 def initParams():
   redisInstance = Redis(host='localhost', port=6379, db=0)
